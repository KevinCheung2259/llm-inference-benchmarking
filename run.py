import asyncio
import argparse
from collections import Counter
import json
import math
import os
import queue
import re
import random
from rich.console import Console
from rich.table import Table
import sys
import threading
import time
import string
import openai
from num2words import num2words
import pandas as pd


def get_prompt_of_length(prompt_length):
    os.environ["TOKENIZERS_PARALLELISM"] = "true"

    from transformers import LlamaTokenizerFast

    tokenizer = LlamaTokenizerFast.from_pretrained(
        "hf-internal-testing/llama-tokenizer"
    )

    prompt = "Pick some lines from these poem lines:\n"
    with open(os.path.join(os.path.dirname(__file__), "sonnet.txt"), "r") as f:
        # pick randome lines from the sonnet that total to prompt_length
        lines = f.readlines()
        while len(tokenizer.encode(prompt)) < args.prompt_length:
            prompt += random.choice(lines)
    prompt += "and then tell me a very very long story:"
    return prompt


def rnd_num_generator(num_digits=2) -> str:
    # Step 1: Generate a random number
    # Generate the number of digits specified (e.g. if NUM_DIGITS = 3, then
    # any number between 100 and 1000 is OK).
    rnd_num = random.randrange(10 ** (200 - 1), 10 ** (200))

    # Step 2: convert to words.
    rnd_num_words = num2words(rnd_num)

    return rnd_num, rnd_num_words

def gen_random_string(num_chars=3) -> str:
    return ''.join(random.choices(string.ascii_lowercase, k=num_chars))


async def endpoint_evaluation_request(client, ep_config):
    if args.validate:
        rnd_num, rnd_num_words = rnd_num_generator(args.num_digits)
        prompt = (
            "Convert the following sequence of words into a number:"
            f" {rnd_num_words}.\nPrint the number first, then tell me a very long"
            " story. "
        )
    else:
           rnd_num = None
           random_tokens = args.random_tokens
           random_tokens_str = " ".join(random.choices(args.random_token_list, k=random_tokens))
           prompt = args.prompt + random_tokens_str + ". Give me an extreme long analysis on the previous text"

    words = ""

    try:
        st = time.time()
        ttft = None
        if args.use_chat:
            messages = [
                {"role": "user", "content": prompt},
            ]
            response = await client.chat.completions.create(
                model=ep_config["model"],
                messages=messages,
                max_tokens=args.max_tokens,
                # Please keep temp at 0. Otherwise increases the number of mismatches.
                temperature=0,
                # Do not set to false. You will get bogus results.
                stream=True,
                stream_options={"include_usage": True},
            )
            async for tok in response:
                if not tok.choices:
                    continue
                delta = tok.choices[0].delta
                if delta.content:
                    if ttft is None:
                        ttft = time.time() - st
                    words += delta.content
            tokens_in = tok.usage.prompt_tokens
            tokens_out = tok.usage.completion_tokens
        else:
            response = await client.completions.create(
                model=ep_config["model"],
                prompt=prompt,
                max_tokens=args.max_tokens,
                # Please keep temp at 0. Otherwise increases the number of mismatches.
                temperature=0,
                # Do not set to false. You will get bogus results.
                stream=True,
            )
            async for tok in response:
                if not tok.choices:
                    continue
                delta = tok.choices[0]
                if delta.text:
                    if ttft is None:
                        ttft = time.time() - st
                    words += delta.text
            tokens_in = tok.usage.prompt_tokens
            tokens_out = tok.usage.completion_tokens
        et = time.time()
    except Exception as e:
        return ("Exception", -1, -1, -1, -1, str(e))

    if args.validate:
        nums = re.findall(r"\d+", words)
        if len(nums) > 0:
            retval = int(nums[0])
            valid = "OK"
            cause = ""
            if retval != rnd_num:
                valid = "Mismatch"
                cause = f"input: {rnd_num_words}, expect: {rnd_num}, got: {retval}"
        else:
            valid = "Mismatch"
            cause = f"Output unparseable. Input = {rnd_num}. Output:\n {words}"
    else:
        valid = "OK"
        cause = ""
    return (valid, ttft, et - st, tokens_in, tokens_out, cause)


async def endpoint_evaluation_round(client, concur_requests, ep_config):
    results = await asyncio.gather(*(
        endpoint_evaluation_request(client, ep_config) for _ in range(concur_requests)
    ))
    return results


def endpoint_evaluation_qps(client, ep_config, results_queue, stop_event):
    loop = asyncio.new_event_loop()

    def run_loop():
        asyncio.set_event_loop(loop)
        loop.run_forever()

    threading.Thread(target=run_loop).start()

    time_between_requests = 1 / args.qps

    def task_done_callback(task):
        results_queue.put(task.result())


    while True:
        if stop_event.is_set():
            print("stop event received, stopping loop")
            loop.call_soon_threadsafe(loop.stop)
            return

        st = time.time()
        future = asyncio.run_coroutine_threadsafe(
            endpoint_evaluation_request(client, ep_config), loop
        )
        future.add_done_callback(task_done_callback)
        et = time.time()
        tosleep = time_between_requests - (et - st)
        if tosleep > 0:
            time.sleep(tosleep)

    return results_queue


def endpoint_evaluation(ep_config):
    client = openai.AsyncOpenAI(
        base_url=ep_config["api_base"], api_key=ep_config["api_key"]
    )
    loop = asyncio.new_event_loop()

    if ep_config["model"] is None:
        async def get_model():
            async for model in client.models.list():
                ep_config["model"] = model.id
                break
        loop.run_until_complete(get_model())

    for _ in range(args.warmup):
        loop.run_until_complete(endpoint_evaluation_request(client, ep_config))

    if args.qps is not None:
        num_results_per_round = math.ceil(args.qps * args.round_duration)
        query_results = []
        elts = []
        results_queue = queue.Queue()
        stop_event = threading.Event()
        threading.Thread(
            target=endpoint_evaluation_qps,
            args=(client, ep_config, results_queue, stop_event),
        ).start()

        st = time.time()
        try:
            while True:
                round_results = []
                round_start = time.time()
                while time.time() - round_start < args.round_duration:
                    try:
                        result = results_queue.get(timeout=0.1)
                        round_results.append(result)
                    except queue.Empty:
                        pass
                query_results.extend(round_results)
                et = time.time()
                elts.append(et - st)
                st = et
                results_analysis(
                    query_results,
                    elts,
                    ep_config["model"],
                    qps=args.qps,
                    json_output=args.json_output,
                )
                query_results = []
                elts = []
        finally:
            stop_event.set()
    else:
        for concur_requests in args.concur_requests:
            query_results = []
            elts = []
            for _ in range(args.rounds):
                st = time.time()
                results = []
                while time.time() - st < args.round_duration:
                    round_results = loop.run_until_complete(
                        endpoint_evaluation_round(client, concur_requests, ep_config)
                    )
                    results.extend(round_results)
                query_results.extend(results)
                et = time.time()
                elt = et - st
                elts.append(elt)
            results_analysis(
                query_results,
                elts,
                ep_config["model"],
                concur_requests,
                json_output=args.json_output,
            )


def results_analysis(
    query_results, elts, model, concur_requests=None, qps=None, json_output=None
):
    print("-------------------------")
    if json_output:
        json_output_f = open(json_output, "a")

    df = pd.DataFrame(
        query_results,
        columns=[
            "valid",
            "ttft",
            "total_time",
            "tokens_in",
            "tokens_out",
            "cause",
        ],
    )
    cdf = df[df.valid != "Exception"].copy()
    if len(cdf) > 0:
        console = Console()
        table = Table(show_header=True, header_style="bold magenta")
        table.add_column("Metric")
        table.add_column("Min")
        table.add_column("P50")
        table.add_column("P90")
        table.add_column("P95")
        table.add_column("P99")
        table.add_column("Max")

        if json_output:
            json_record = {}

        cdf["tokens_per_s"] = cdf.tokens_out / cdf.total_time
        mean_tokens_in = int(cdf["tokens_in"].mean())
        mean_tokens_out = int(cdf["tokens_out"].mean())

        s_per_output_token = (cdf["total_time"] - cdf["ttft"]) / (cdf["tokens_out"] - 1)

        total_input_tokens = cdf['tokens_in'].sum()
        total_output_tokens = cdf['tokens_out'].sum()
        total_time_minutes = sum(elts) / 60
        input_tokens_per_minute = total_input_tokens / total_time_minutes
        output_tokens_per_minute = total_output_tokens / total_time_minutes

        title = f"{model}\n("
        if concur_requests is not None:
            title += f"concurrency={concur_requests}, "
        if qps is not None:
            # if qps is integer, show it as integer, otherwise show it as float
            title += f"qps={int(qps) if int(qps) == qps else qps}, "
        title += f"input_tokens={mean_tokens_in}, output_tokens={mean_tokens_out})"
        table.title = title

        if json_output:
            if concur_requests is not None:
                json_record["concurrency"] = concur_requests
            if qps is not None:
                json_record["qps"] = qps
            json_record["input_tokens"] = mean_tokens_in
            json_record["output_tokens"] = mean_tokens_out
            json_record["model"] = model
            json_record["input_tokens_per_minute"] = input_tokens_per_minute
            json_record["output_tokens_per_minute"] = output_tokens_per_minute

        def show_metric(name, unit, val):
            table.add_row(
                f"{name}({unit})",
                f"{val.min():.3f}",
                f"{val.quantile(0.5):.3f}",
                f"{val.quantile(0.9):.3f}",
                f"{val.quantile(0.95):.3f}",
                f"{val.quantile(0.99):.3f}",
                f"{val.max():.3f}",
            )
            if json_output:
                json_record[name] = {
                    "unit": unit,
                    "min": val.min(),
                    "p50": val.quantile(0.5),
                    "p90": val.quantile(0.9),
                    "p95": val.quantile(0.95),
                    "p99": val.quantile(0.99),
                    "max": val.max(),
                }

        show_metric("Latency", "s", cdf["total_time"])
        show_metric("Throughput", "tokens/s", cdf["tokens_per_s"])
        show_metric("TTFT", "s", cdf["ttft"])
        show_metric("TPOT", "ms", s_per_output_token * 1000)
        show_metric("Input Tokens per Minute", "tokens/min", pd.Series([input_tokens_per_minute]))
        show_metric("Output Tokens per Minute", "tokens/min", pd.Series([output_tokens_per_minute]))

        console.print(table)

    def error_analysis(df):
        # Group exceptions based on exceptions cause
        if args.validate:
            exceptions = df[df.valid.isin(["Mismatch", "Exception"])]
        else:
            exceptions = df[df.valid == "Exception"]
        exceptions_by_cause = Counter()
        # Ideally we should group by some error code
        for cause in exceptions["cause"]:
            exceptions_by_cause[cause] += 1

        if exceptions_by_cause:
            print("Exceptions by cause:")
            for cause, count in exceptions_by_cause.items():
                print(f" - {count}: {cause}")

            if json_output:
                json_record["exceptions"] = {}
                for cause, count in exceptions_by_cause.items():
                    json_record["exceptions"][cause] = count

    error_analysis(df)
    print("-------------------------")

    if json_output:
        json.dump(json_record, json_output_f)
        json_output_f.write("\n")
        json_output_f.close()


def read_tokens_to_list(file_path):
    with open(file_path, 'r') as file:
        tokens_list = file.read().strip().splitlines()
    return tokens_list


if __name__ == "__main__":
    parser = argparse.ArgumentParser()
    parser.add_argument(
        "-m",
        "--model",
        type=str,
        default=None,
        help="model name",
    )
    parser.add_argument(
        "--num-digits", type=int, default=200, help="number of digits for mismatch search"
    )
    parser.add_argument(
        "--sleep",
        type=int,
        default=0,
        help="sleep between rounds of requests (to deal with rate limiting)",
    )
    parser.add_argument(
        "-w",
        "--warmup",
        type=int,
        default=1,
        help="number of requests to use for warmup",
    )
    parser.add_argument(
        "-c",
        "--concur-requests",
        default="10",
        help="number of concurrent requests, use comma to separate multiple values",
    )
    parser.add_argument(
        "-r", "--rounds", type=int, default=4, help="number of rounds of requests"
    )
    parser.add_argument(
        "-q",
        "--qps",
        type=float,
        default=None,
        help=(
            "number of requests per second. if set, overrides --concur-requests and"
            " --rounds"
        ),
    )
    parser.add_argument(
        "--max-tokens",
        type=int,
        default=384,
        help="Upper limit on the number of returned tokens to prevent 'runaway LLMs'.",
    )
    parser.add_argument(
        "--random-seed",
        type=int,
        default=117,
        help="Random seed to standardize results. By default fully random.",
    )
    parser.add_argument(
        "--api-base",
        type=str,
        default="http://localhost:8080/v1/",
        help="API base url",
    )
    parser.add_argument(
        "--api-key",
        type=str,
        default="a" * 32,
        help="API key",
    )
    parser.add_argument(
        "--validate",
        action="store_true",
        default=False,
        help="Whether to validate the results",
    )
    parser.add_argument(
        "--prompt",
        type=str,
        default="tell me a very very long story.",
        help="User prompt to send to the model",
    )
    parser.add_argument(
        "-pl",
        "--prompt-length",
        default=None,
        type=int,
        help="Length of the prompt to send to the model (overrides prompt)",
    )
    parser.add_argument(
        "--prompt-file",
        type=str,
        default="",
        help=(
            "If set, the file that contains the prompt text. Prompt file takes"
            " precedence over prompt."
        ),
    )
    parser.add_argument(
        "--use-chat",
        action="store_true",
        default=False,
        help="Whether to use the chat endpoint",
    )
    parser.add_argument(
        "--json-output",
        type=str,
        default=False,
        help="If set, the file to save the results in json format",
    )
    parser.add_argument(
        "--round-duration",
        type=int,
        default=60,
        help="Duration of each round in seconds (default: 60)",
    )
    parser.add_argument(
        "--random-tokens",
        type=int,
        default=0,
        help="Number of random tokens after the prompt",
    )
    args = parser.parse_args()
    endpoint_config = {}
    if args.random_seed >= 0:
        random.seed(args.random_seed)
    endpoint_config["api_base"] = args.api_base
    endpoint_config["api_key"] = args.api_key
    endpoint_config["model"] = args.model
    if args.prompt_file:
        with open(args.prompt_file, "r") as f:
            args.prompt = f.read()
    elif args.prompt_length:
        args.prompt = get_prompt_of_length(args.prompt_length)
    concur_requests = []
    for c in args.concur_requests.split(","):
        try:
            c_int = int(c)
        except ValueError:
            print(f"concurent requests must be integers, got {c}")
            sys.exit(1)

        if c_int <= 0:
            print(f"concurent requests must be positive integers, got {c}")
            sys.exit(1)

        concur_requests.append(c_int)

    args.concur_requests = concur_requests

<<<<<<< HEAD
    args.random_token_list = read_tokens_to_list('english_words.txt')
=======
    args.random_token_list = read_tokens_to_list('words_alpha.txt')
>>>>>>> 30283d78
    # Endpoint evaluation
    endpoint_evaluation(endpoint_config)<|MERGE_RESOLUTION|>--- conflicted
+++ resolved
@@ -535,10 +535,7 @@
 
     args.concur_requests = concur_requests
 
-<<<<<<< HEAD
-    args.random_token_list = read_tokens_to_list('english_words.txt')
-=======
     args.random_token_list = read_tokens_to_list('words_alpha.txt')
->>>>>>> 30283d78
+    
     # Endpoint evaluation
     endpoint_evaluation(endpoint_config)